/*
 * Copyright (c) 2015 Nicholas Fraser
 * 
 * Permission is hereby granted, free of charge, to any person obtaining a copy of
 * this software and associated documentation files (the "Software"), to deal in
 * the Software without restriction, including without limitation the rights to
 * use, copy, modify, merge, publish, distribute, sublicense, and/or sell copies of
 * the Software, and to permit persons to whom the Software is furnished to do so,
 * subject to the following conditions:
 * 
 * The above copyright notice and this permission notice shall be included in all
 * copies or substantial portions of the Software.
 * 
 * THE SOFTWARE IS PROVIDED "AS IS", WITHOUT WARRANTY OF ANY KIND, EXPRESS OR
 * IMPLIED, INCLUDING BUT NOT LIMITED TO THE WARRANTIES OF MERCHANTABILITY, FITNESS
 * FOR A PARTICULAR PURPOSE AND NONINFRINGEMENT. IN NO EVENT SHALL THE AUTHORS OR
 * COPYRIGHT HOLDERS BE LIABLE FOR ANY CLAIM, DAMAGES OR OTHER LIABILITY, WHETHER
 * IN AN ACTION OF CONTRACT, TORT OR OTHERWISE, ARISING FROM, OUT OF OR IN
 * CONNECTION WITH THE SOFTWARE OR THE USE OR OTHER DEALINGS IN THE SOFTWARE.
 */

/**
 * @file
 *
 * Declares the core MPack Tag Reader.
 */

#ifndef MPACK_READER_H
#define MPACK_READER_H 1

#include "mpack-common.h"

#ifdef MPACK_READER

#ifdef __cplusplus
extern "C" {
#endif

#ifdef MPACK_READ_TRACKING
struct mpack_track_t;
#endif

/**
 * @defgroup reader Core Reader API
 *
 * The MPack Core Reader API contains functions for imperatively reading
 * dynamically typed data from a MessagePack stream. This forms the basis
 * of the Expect and Node APIs.
 *
 * @{
 */

/**
 * A buffered MessagePack decoder.
 *
 * The decoder wraps an existing buffer and, optionally, a fill function.
 * This allows efficiently decoding data from existing memory buffers, files,
 * streams, etc.
 *
 * All read operations are synchronous; they will block until the
 * requested data is fully read, or an error occurs.
 *
 * This structure is opaque; its fields should not be accessed outside
 * of MPack.
 */
typedef struct mpack_reader_t mpack_reader_t;

/**
 * The mpack reader's fill function. It should fill the buffer as
 * much as possible, returning the number of bytes put into the buffer.
 *
 * In case of error, it should flag an appropriate error on the reader.
 */
typedef size_t (*mpack_reader_fill_t)(mpack_reader_t* reader, char* buffer, size_t count);

/**
 * An error handler function to be called when an error is flagged on
 * the reader.
 *
 * The error handler will only be called once on the first error flagged;
 * any subsequent reads and errors are ignored, and the reader is
 * permanently in that error state.
 *
 * MPack is safe against non-local jumps out of error handler callbacks.
 * This means you are allowed to longjmp or throw an exception (in C++
 * or with SEH) out of this callback.
 *
 * Bear in mind when using longjmp that local non-volatile variables that
 * have changed are undefined when setjmp() returns, so you can't put the
 * reader on the stack in the same activation frame as the setjmp without
 * declaring it volatile.)
 *
 * You must still eventually destroy the reader. It is not destroyed
 * automatically when an error is flagged. It is safe to destroy the
 * reader within this error callback, but you will either need to perform
 * a non-local jump, or store something in your context to identify
 * that the reader is destroyed since any future accesses to it cause
 * undefined behavior.
 */
typedef void (*mpack_reader_error_t)(mpack_reader_t* reader, mpack_error_t error);

/**
 * A teardown function to be called when the reader is destroyed.
 */
typedef void (*mpack_reader_teardown_t)(mpack_reader_t* reader);

struct mpack_reader_t {
    mpack_reader_fill_t fill;         /* Function to read bytes into the buffer */
    mpack_reader_error_t error_fn;    /* Function to call on error */
    mpack_reader_teardown_t teardown; /* Function to teardown the context on destroy */
    void* context;                    /* Context for reader callbacks */

    char* buffer;       /* Byte buffer */
    size_t size;        /* Size of the buffer, or zero if it's const */
    size_t left;        /* How many bytes are left in the buffer */
    size_t pos;         /* Position within the buffer */
    mpack_error_t error;  /* Error state */

    #ifdef MPACK_READ_TRACKING
    mpack_track_t track; /* Stack of map/array/str/bin/ext reads */
    #endif
};

/**
 * Initializes an mpack reader with the given buffer. The reader does
 * not assume ownership of the buffer, but the buffer must be writeable
 * if a fill function will be used to refill it.
 *
 * @param reader The MPack reader.
 * @param buffer The buffer with which to read mpack data.
 * @param size The size of the buffer.
 * @param count The number of bytes already in the buffer.
 */
void mpack_reader_init(mpack_reader_t* reader, char* buffer, size_t size, size_t count);

/**
 * Initializes an mpack reader directly into an error state. Use this if you
 * are writing a wrapper to mpack_reader_init() which can fail its setup.
 */
void mpack_reader_init_error(mpack_reader_t* reader, mpack_error_t error);

/**
 * Initializes an mpack reader to parse a pre-loaded contiguous chunk of data. The
 * reader does not assume ownership of the data.
 *
 * @param reader The MPack reader.
 * @param data The data to parse.
 * @param count The number of bytes pointed to by data.
 */
void mpack_reader_init_data(mpack_reader_t* reader, const char* data, size_t count);

#ifdef MPACK_STDIO
/**
 * Initializes an mpack reader that reads from a file.
 */
void mpack_reader_init_file(mpack_reader_t* reader, const char* filename);
#endif

/**
 * @def mpack_reader_init_stack(reader)
 * @hideinitializer
 *
 * Initializes an mpack reader using stack space as a buffer. A fill function
 * should be added to the reader to fill the buffer.
 *
 * @see mpack_reader_set_fill
 */

/** @cond */
#define mpack_reader_init_stack_line_ex(line, reader) \
    char mpack_buf_##line[MPACK_STACK_SIZE]; \
    mpack_reader_init((reader), mpack_buf_##line, sizeof(mpack_buf_##line), 0)

#define mpack_reader_init_stack_line(line, reader) \
    mpack_reader_init_stack_line_ex(line, reader)
/** @endcond */

#define mpack_reader_init_stack(reader) \
    mpack_reader_init_stack_line(__LINE__, (reader))

/**
 * Cleans up the mpack reader, ensuring that all compound elements
 * have been completely read. Returns the final error state of the
 * reader.
 *
 * This will assert in tracking mode if the reader has any incomplete
 * reads. If you want to cancel reading in the middle of a compound
 * element and don't care about the rest of the document, call
 * mpack_reader_destroy_cancel() instead.
 *
 * @see mpack_reader_destroy_cancel()
 */
mpack_error_t mpack_reader_destroy(mpack_reader_t* reader);

/**
 * Cleans up the mpack reader, discarding any open reads.
 *
 * This should be used if you decide to cancel reading in the middle
 * of the document.
 */
void mpack_reader_destroy_cancel(mpack_reader_t* reader);

/**
 * Sets the custom pointer to pass to the reader callbacks, such as fill
 * or teardown.
 *
 * @param reader The MPack reader.
 * @param context User data to pass to the reader callbacks.
 */
static inline void mpack_reader_set_context(mpack_reader_t* reader, void* context) {
    reader->context = context;
}

/**
 * Sets the fill function to refill the data buffer when it runs out of data.
 *
 * If no fill function is used, trying to read past the end of the
 * buffer will result in mpack_error_io.
 *
 * This should normally be used with mpack_reader_set_context() to register
 * a custom pointer to pass to the fill function.
 *
 * @param reader The MPack reader.
 * @param fill The function to fetch additional data into the buffer.
 */
static inline void mpack_reader_set_fill(mpack_reader_t* reader, mpack_reader_fill_t fill) {
    mpack_assert(reader->size != 0, "cannot use fill function without a writeable buffer!");
    reader->fill = fill;
}

/**
 * Sets the error function to call when an error is flagged on the reader.
 *
 * This should normally be used with mpack_reader_set_context() to register
 * a custom pointer to pass to the error function.
 *
 * See the definition of mpack_reader_error_t for more information about
 * what you can do from an error callback.
 *
 * @see mpack_reader_error_t
 * @param reader The MPack reader.
 * @param error The function to call when an error is flagged on the reader.
 */
static inline void mpack_reader_set_error_handler(mpack_reader_t* reader, mpack_reader_error_t error_fn) {
    reader->error_fn = error_fn;
}

/**
 * Sets the teardown function to call when the reader is destroyed.
 *
 * This should normally be used with mpack_reader_set_context() to register
 * a custom pointer to pass to the teardown function.
 *
 * @param reader The MPack reader.
 * @param teardown The function to call when the reader is destroyed.
 */
static inline void mpack_reader_set_teardown(mpack_reader_t* reader, mpack_reader_teardown_t teardown) {
    reader->teardown = teardown;
}

/**
 * Queries the error state of the MPack reader.
 *
 * If a reader is in an error state, you should discard all data since the
 * last time the error flag was checked. The error flag cannot be cleared.
 */
static inline mpack_error_t mpack_reader_error(mpack_reader_t* reader) {
    return reader->error;
}

/**
 * Places the reader in the given error state, jumping if a jump target is set.
 *
 * This allows you to externally flag errors, for example if you are validating
 * data as you read it.
 *
 * If the reader is already in an error state, this call is ignored and no jump
 * is performed.
 */
void mpack_reader_flag_error(mpack_reader_t* reader, mpack_error_t error);

/**
 * Places the reader in the given error state if the given error is not mpack_ok,
 * returning the resulting error state of the reader.
 *
 * This allows you to externally flag errors, for example if you are validating
 * data as you read it.
 *
 * If the given error is mpack_ok or if the reader is already in an error state,
 * this call is ignored and the actual error state of the reader is returned.
 */
static inline mpack_error_t mpack_reader_flag_if_error(mpack_reader_t* reader, mpack_error_t error) {
    if (error != mpack_ok)
        mpack_reader_flag_error(reader, error);
    return mpack_reader_error(reader);
}

/**
 * Returns bytes left in the reader's buffer.
 *
 * If you are done reading MessagePack data but there is other interesting data
 * following it, the reader may have buffered too much data. The number of bytes
 * remaining in the buffer and a pointer to the position of those bytes can be
 * queried here.
 *
 * If you know the length of the mpack chunk beforehand, it's better to instead
 * have your fill function limit the data it reads so that the reader does not
 * have extra data. In this case you can simply check that this returns zero.
 *
 * @param reader The MPack reader from which to query remaining data.
 * @param data [out] A pointer to the remaining data, or NULL.
 * @return The number of bytes remaining in the buffer.
 */
size_t mpack_reader_remaining(mpack_reader_t* reader, const char** data);

/**
 * Reads a MessagePack object header (an MPack tag.)
 *
<<<<<<< HEAD
 * If an error occurs, the mpack_reader_t is placed in an error state, a
 * longjmp is performed (if set), and a nil tag is returned. If the reader
 * is already in an error state, a nil tag is returned.
=======
 * If an error occurs, the mpack_reader_t is placed in an error state
 * and the return value is undefined. If the reader is already in an error
 * state, the return value is undefined.
>>>>>>> eb3f095f
 *
 * If the type is compound (i.e. is a map, array, string, binary or
 * extension type), additional reads are required to get the actual data,
 * and the corresponding done function (or cancel) should be called when
 * done.
 *
 * Note that maps in JSON are unordered, so it is recommended not to expect
 * a specific ordering for your map values in case your data is converted
 * to/from JSON.
 * 
 * @see mpack_read_bytes()
 * @see mpack_done_array()
 * @see mpack_done_map()
 * @see mpack_done_str()
 * @see mpack_done_bin()
 * @see mpack_done_ext()
 * @see mpack_cancel()
 */
mpack_tag_t mpack_read_tag(mpack_reader_t* reader);

/**
 * Skips bytes from the underlying stream. This is used only to
 * skip the contents of a string, binary blob or extension object.
 */
void mpack_skip_bytes(mpack_reader_t* reader, size_t count);

/**
 * Reads bytes from a string, binary blob or extension object.
 */
void mpack_read_bytes(mpack_reader_t* reader, char* p, size_t count);

/**
 * Reads bytes from a string, binary blob or extension object in-place in
 * the buffer. This can be used to avoid copying the data.
 *
 * The returned pointer is invalidated the next time the reader's fill
 * function is called, or when the buffer is destroyed.
 *
 * The size requested must be at most the buffer size. If the requested size is
 * larger than the buffer size, mpack_error_too_big is raised and the
 * return value is undefined.
 *
 * The reader will move data around in the buffer if needed to ensure that
 * the pointer can always be returned, so it is unlikely to be faster unless
 * count is very small compared to the buffer size. If you need to check
 * whether a small size is reasonable (for example you intend to handle small and
 * large sizes differently), you can call mpack_should_read_bytes_inplace().
 *
 * As with all read functions, the return value is undefined if the reader
 * is in an error state.
 *
 * @see mpack_should_read_bytes_inplace()
 */
const char* mpack_read_bytes_inplace(mpack_reader_t* reader, size_t count);

/**
 * Returns true if it's a good idea to read the given number of bytes
 * in-place.
 *
 * If the read will be larger than some small fraction of the buffer size,
 * this will return false to avoid shuffling too much data back and forth
 * in the buffer.
 *
 * Use this if you're expecting arbitrary size data, and you want to read
 * in-place where possible but will fall back to a normal read if the data
 * is too large.
 *
 * @see mpack_read_bytes_inplace()
 */
static inline bool mpack_should_read_bytes_inplace(mpack_reader_t* reader, size_t count) {
    return (reader->size == 0 || count > reader->size / 8);
}

#ifdef MPACK_READ_TRACKING
/**
 * Finishes reading an array.
 *
 * This will track reads to ensure that the correct number of elements are read.
 */
void mpack_done_array(mpack_reader_t* reader);

/**
 * @fn mpack_done_map(mpack_reader_t* reader)
 *
 * Finishes reading a map.
 *
 * This will track reads to ensure that the correct number of elements are read.
 */
void mpack_done_map(mpack_reader_t* reader);

/**
 * @fn mpack_done_str(mpack_reader_t* reader)
 *
 * Finishes reading a string.
 *
 * This will track reads to ensure that the correct number of bytes are read.
 */
void mpack_done_str(mpack_reader_t* reader);

/**
 * @fn mpack_done_bin(mpack_reader_t* reader)
 *
 * Finishes reading a binary data blob.
 *
 * This will track reads to ensure that the correct number of bytes are read.
 */
void mpack_done_bin(mpack_reader_t* reader);

/**
 * @fn mpack_done_ext(mpack_reader_t* reader)
 *
 * Finishes reading an extended type binary data blob.
 *
 * This will track reads to ensure that the correct number of bytes are read.
 */
void mpack_done_ext(mpack_reader_t* reader);

/**
 * Finishes reading the given type.
 *
 * This will track reads to ensure that the correct number of elements
 * or bytes are read.
 */
void mpack_done_type(mpack_reader_t* reader, mpack_type_t type);
#else
static inline void mpack_done_array(mpack_reader_t* reader) {MPACK_UNUSED(reader);}
static inline void mpack_done_map(mpack_reader_t* reader) {MPACK_UNUSED(reader);}
static inline void mpack_done_str(mpack_reader_t* reader) {MPACK_UNUSED(reader);}
static inline void mpack_done_bin(mpack_reader_t* reader) {MPACK_UNUSED(reader);}
static inline void mpack_done_ext(mpack_reader_t* reader) {MPACK_UNUSED(reader);}
static inline void mpack_done_type(mpack_reader_t* reader, mpack_type_t type) {MPACK_UNUSED(reader); MPACK_UNUSED(type);}
#endif

/**
 * Reads and discards the next object. This will read and discard all
 * contained data as well if it is a compound type.
 */
void mpack_discard(mpack_reader_t* reader);

#if defined(MPACK_DEBUG) && defined(MPACK_STDIO) && !defined(MPACK_NO_PRINT)
/*! Converts a chunk of messagepack to JSON and pretty-prints it to stdout. */
void mpack_debug_print(const char* data, int len);
#endif

/**
 * @}
 */



#ifdef MPACK_INTERNAL

void mpack_read_native_big(mpack_reader_t* reader, char* p, size_t count);

// Reads count bytes into p, deferring to mpack_read_native_big() if more
// bytes are needed than are available in the buffer.
static inline void mpack_read_native(mpack_reader_t* reader, char* p, size_t count) {
    if (count > reader->left) {
        mpack_read_native_big(reader, p, count);
    } else {
        mpack_memcpy(p, reader->buffer + reader->pos, count);
        reader->pos += count;
        reader->left -= count;
    }
}

// Reads native bytes with error callback disabled. This allows mpack reader functions
// to hold an allocated buffer and read native data into it without leaking it in
// case of a non-local jump out of an error handler.
static inline void mpack_read_native_nojump(mpack_reader_t* reader, char* p, size_t count) {
    mpack_reader_error_t error_fn = reader->error_fn;
    reader->error_fn = NULL;
    mpack_read_native(reader, p, count);
    reader->error_fn = error_fn;
}

MPACK_ALWAYS_INLINE uint8_t mpack_read_native_u8(mpack_reader_t* reader) {
    if (reader->left >= sizeof(uint8_t)) {
        uint8_t ret = mpack_load_native_u8(reader->buffer + reader->pos);
        reader->pos += sizeof(uint8_t);
        reader->left -= sizeof(uint8_t);
        return ret;
    }

    char c[sizeof(uint8_t)];
    mpack_read_native_big(reader, c, sizeof(c));
    return mpack_load_native_u8(c);
}

MPACK_ALWAYS_INLINE uint16_t mpack_read_native_u16(mpack_reader_t* reader) {
    if (reader->left >= sizeof(uint16_t)) {
        uint16_t ret = mpack_load_native_u16(reader->buffer + reader->pos);
        reader->pos += sizeof(uint16_t);
        reader->left -= sizeof(uint16_t);
        return ret;
    }

    char c[sizeof(uint16_t)];
    mpack_read_native_big(reader, c, sizeof(c));
    return mpack_load_native_u16(c);
}

MPACK_ALWAYS_INLINE uint32_t mpack_read_native_u32(mpack_reader_t* reader) {
    if (reader->left >= sizeof(uint32_t)) {
        uint32_t ret = mpack_load_native_u32(reader->buffer + reader->pos);
        reader->pos += sizeof(uint32_t);
        reader->left -= sizeof(uint32_t);
        return ret;
    }

    char c[sizeof(uint32_t)];
    mpack_read_native_big(reader, c, sizeof(c));
    return mpack_load_native_u32(c);
}

MPACK_ALWAYS_INLINE uint64_t mpack_read_native_u64(mpack_reader_t* reader) {
    if (reader->left >= sizeof(uint64_t)) {
        uint64_t ret = mpack_load_native_u64(reader->buffer + reader->pos);
        reader->pos += sizeof(uint64_t);
        reader->left -= sizeof(uint64_t);
        return ret;
    }

    char c[sizeof(uint64_t)];
    mpack_read_native_big(reader, c, sizeof(c));
    return mpack_load_native_u64(c);
}

MPACK_ALWAYS_INLINE int8_t  mpack_read_native_i8  (mpack_reader_t* reader) {return (int8_t) mpack_read_native_u8  (reader);}
MPACK_ALWAYS_INLINE int16_t mpack_read_native_i16 (mpack_reader_t* reader) {return (int16_t)mpack_read_native_u16 (reader);}
MPACK_ALWAYS_INLINE int32_t mpack_read_native_i32 (mpack_reader_t* reader) {return (int32_t)mpack_read_native_u32 (reader);}
MPACK_ALWAYS_INLINE int64_t mpack_read_native_i64 (mpack_reader_t* reader) {return (int64_t)mpack_read_native_u64 (reader);}

MPACK_ALWAYS_INLINE float mpack_read_native_float(mpack_reader_t* reader) {
    union {
        float f;
        uint32_t i;
    } u;
    u.i = mpack_read_native_u32(reader);
    return u.f;
}

MPACK_ALWAYS_INLINE double mpack_read_native_double(mpack_reader_t* reader) {
    union {
        double d;
        uint64_t i;
    } u;
    u.i = mpack_read_native_u64(reader);
    return u.d;
}

#ifdef MPACK_READ_TRACKING
#define MPACK_READER_TRACK(reader, error) mpack_reader_flag_if_error((reader), (error))
#else
#define MPACK_READER_TRACK(reader, error) (MPACK_UNUSED(reader), mpack_ok)
#endif

static inline mpack_error_t mpack_reader_track_element(mpack_reader_t* reader) {
    return MPACK_READER_TRACK(reader, mpack_track_element(&reader->track, true));
}

static inline mpack_error_t mpack_reader_track_bytes(mpack_reader_t* reader, uint64_t count) {
    MPACK_UNUSED(count);
    return MPACK_READER_TRACK(reader, mpack_track_bytes(&reader->track, true, count));
}

#endif



#ifdef __cplusplus
}
#endif

#endif
#endif
<|MERGE_RESOLUTION|>--- conflicted
+++ resolved
@@ -316,15 +316,9 @@
 /**
  * Reads a MessagePack object header (an MPack tag.)
  *
-<<<<<<< HEAD
- * If an error occurs, the mpack_reader_t is placed in an error state, a
- * longjmp is performed (if set), and a nil tag is returned. If the reader
- * is already in an error state, a nil tag is returned.
-=======
- * If an error occurs, the mpack_reader_t is placed in an error state
- * and the return value is undefined. If the reader is already in an error
- * state, the return value is undefined.
->>>>>>> eb3f095f
+ * If an error occurs, the mpack_reader_t is placed in an error state and
+ * a nil tag is returned. If the reader is already in an error state, a
+ * nil tag is returned.
  *
  * If the type is compound (i.e. is a map, array, string, binary or
  * extension type), additional reads are required to get the actual data,
